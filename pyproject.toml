--- conflicted
+++ resolved
@@ -18,15 +18,9 @@
 polars = "^1.21.0"
 scikit-learn = "^1.7.1"
 pyarrow = ">=18,<20"
-<<<<<<< HEAD
-actfast = "^1.1.0"
-numpy = ">=1.26.0, <3.0.0"
-pydantic = "^2.11.1" 
-=======
 actfast = "^1.1.3"
 numpy = ">=2.1.0, <3.0.0"
 pydantic = "^2.11.1"
->>>>>>> 6300eece
 pydantic-settings = "^2.3.4"
 scipy = "^1.14.1"
 typer = "^0.15.2"
