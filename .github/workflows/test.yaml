--- conflicted
+++ resolved
@@ -6,10 +6,7 @@
     - main
   pull_request:
 
-<<<<<<< HEAD
-=======
 
->>>>>>> 0e72784d
 jobs:
   unit:
     runs-on: ${{ matrix.os }}
