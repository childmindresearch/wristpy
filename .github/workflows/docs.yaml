name: Build and publish docs

permissions:
  contents: write

on:
  push:
    branches:
      - feature/issue-218/sphinx
      - main
  workflow_dispatch:

jobs:
  build-and-publish-docs:
    runs-on: ubuntu-latest
    steps:
<<<<<<< HEAD
      - uses: actions/checkout@v4

      - name: Fetch LFS files
        run: git lfs pull

      - uses: actions/setup-python@v5
        with:
          python-version: '3.11'

      - name: Install dependencies
        run: |
          python -m pip install poetry
          poetry install --with docs

      - name: Build Sphinx docs
        working-directory: docs

        run: |
          poetry run make html
          touch build/html/.nojekyll
          ls -la build/html | sed 's/^/BUILD: /'   

      - name: Deploy to gh-pages
        uses: JamesIves/github-pages-deploy-action@v4
        with:
          branch: gh-pages
          folder: docs/build/html
          clean: true
          single-commit: true
=======
    - uses: actions/checkout@v4

    - name: Fetch LFS files
      run: git lfs pull

    - uses: actions/setup-python@v5
      with:
        python-version: '3.11'

    - name: Install dependencies
      run: |
        python -m pip install poetry
        poetry install --with docs

    - name: Build Sphinx docs
      working-directory: docs
      run: |
        # Fail on warnings to catch broken refs; drop -W if you prefer lenient builds
        poetry run make html SPHINXOPTS="-W"
        touch build/html/.nojekyll
        ls -la build/html | sed 's/^/BUILD: /'

    - name: Deploy to gh-pages
      uses: JamesIves/github-pages-deploy-action@v4
      with:
        branch: gh-pages
        folder: docs/build/html
        clean: true
        single-commit: true
>>>>>>> f25669f7
<|MERGE_RESOLUTION|>--- conflicted
+++ resolved
@@ -14,37 +14,6 @@
   build-and-publish-docs:
     runs-on: ubuntu-latest
     steps:
-<<<<<<< HEAD
-      - uses: actions/checkout@v4
-
-      - name: Fetch LFS files
-        run: git lfs pull
-
-      - uses: actions/setup-python@v5
-        with:
-          python-version: '3.11'
-
-      - name: Install dependencies
-        run: |
-          python -m pip install poetry
-          poetry install --with docs
-
-      - name: Build Sphinx docs
-        working-directory: docs
-
-        run: |
-          poetry run make html
-          touch build/html/.nojekyll
-          ls -la build/html | sed 's/^/BUILD: /'   
-
-      - name: Deploy to gh-pages
-        uses: JamesIves/github-pages-deploy-action@v4
-        with:
-          branch: gh-pages
-          folder: docs/build/html
-          clean: true
-          single-commit: true
-=======
     - uses: actions/checkout@v4
 
     - name: Fetch LFS files
@@ -59,13 +28,13 @@
         python -m pip install poetry
         poetry install --with docs
 
-    - name: Build Sphinx docs
-      working-directory: docs
-      run: |
-        # Fail on warnings to catch broken refs; drop -W if you prefer lenient builds
-        poetry run make html SPHINXOPTS="-W"
-        touch build/html/.nojekyll
-        ls -la build/html | sed 's/^/BUILD: /'
+      - name: Build Sphinx docs
+        working-directory: docs
+
+        run: |
+          poetry run make html
+          touch build/html/.nojekyll
+          ls -la build/html | sed 's/^/BUILD: /'   
 
     - name: Deploy to gh-pages
       uses: JamesIves/github-pages-deploy-action@v4
@@ -73,5 +42,4 @@
         branch: gh-pages
         folder: docs/build/html
         clean: true
-        single-commit: true
->>>>>>> f25669f7
+        single-commit: true