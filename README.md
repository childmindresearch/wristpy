[![DOI](https://zenodo.org/badge/657341621.svg)](https://zenodo.org/doi/10.5281/zenodo.10383685)

# Wristpy: Wrist-Worn Accelerometer Data Processing <img src="logo.png" align="right" width="25%"/>




[![Build](https://github.com/childmindresearch/wristpy/actions/workflows/test.yaml/badge.svg?branch=main)](https://github.com/childmindresearch/wristpy/actions/workflows/test.yaml?query=branch%3Amain)
[![codecov](https://codecov.io/gh/childmindresearch/wristpy/branch/main/graph/badge.svg?token=22HWWFWPW5)](https://codecov.io/gh/childmindresearch/wristpy)
[![Ruff](https://img.shields.io/endpoint?url=https://raw.githubusercontent.com/astral-sh/ruff/main/assets/badge/v2.json)](https://github.com/astral-sh/ruff)
![stability-experimental](https://img.shields.io/badge/stability-experimental-orange.svg)
[![LGPL--2.1 License](https://img.shields.io/badge/license-LGPL--2.1-blue.svg)](https://github.com/childmindresearch/wristpy/blob/main/LICENSE)
[![pages](https://img.shields.io/badge/api-docs-blue)](https://childmindresearch.github.io/wristpy)

Welcome to wristpy, a Python library designed for processing and analyzing wrist-worn accelerometer data. This library provides a set of tools for calibrating raw accelerometer data, calculating physical activity metrics (ENMO derived) and sleep metrics (angle-Z derived), finding non-wear periods, and detecing sleep periods (onset and wakeup times). Additionally, we provide access to other sensor dat that may be recorded by the watch, including; temperature, luminosity, capacitive sensing, battery voltage, and all metadata.

## Supported formats & devices

The package currently supports the following formats:

| Format | Manufacturer | Device | Implementation status |
| --- | --- | --- | --- |
| GT3X | Actigraph | wGT3X-BT | ✅ |
| BIN | GENEActiv | GENEActiv | ✅ |

**Special Note**   
    The `idle_sleep_mode` for Actigraph watches will lead to uneven sampling rates during periods of no motion (read about this [here](https://actigraphcorp.my.site.com/support/s/article/Idle-Sleep-Mode-Explained)). Consequently, this causes issues when implementing wristpy's non-wear and sleep detection. As of this moment, the authors of this pacakge do not take any steps to impute data during these time gaps and would caution to not use data collected with this mode enabled. Of course users can make use of the readers within wristpy for their own analysis with this type of data.

## Features

- Data Calibration: Three options: ... #TODO Applies the GGIR calibration procedure to raw accelerometer data.
- Metrics Calculation: Calculates various metrics on the calibrated data, namely ENMO (euclidean norm , minus one) and angle-Z (angle of acceleration relative to the *x-y* axis).
- Physical activity levels: Using the enmo data (aggreagated into epoch 1 time bins, 5 second default) we compute activity levels into the following categories: inactivity, light activity, moderate activity, vigorous activity. 
- Non-wear detection: We find periods of non-wear based on the acceleration data. 
- Sleep Detection: Using the HDCZ<sup>1</sup> and HSPT<sup>2</sup> algorithms to analyze changes in arm angle to find periods of sleep. We find the sleep onset-wakeup times for all sleep windows detected.
- Filtering of detected sleep windows: removal of non-wear overlap.

## Installation

Install this package via :

```sh
pip install wristpy
```

Or get the newest development version via:

```sh
pip install git+https://github.com/childmindresearch/wristpy
```

## Quick start

<<<<<<< HEAD
#TODO
Here is a sample script that goes through the various functions that are built into wristpy. 

```Python

#loading the prerequisite modules
import wristpy
from wristpy.core import computations
from wristpy.io.readers import readers
from wristpy.processing import metrics, analytics

#set the paths to the raw data and the desired output path
file_path = '/path/to/your/file.gt3x'

#load the acceleration data
test_data = readers.read_watch_data(file_path)

#calibrate the data
calibrator = calibration.Calibration()
calibrated_data = calibrator.run(test_data.acceleration)

#Compute some metrics and get epoch1 data
enmo = metrics.euclidean_norm_minus_one(calibrated_data)
anglez = metrics.angle_relative_to_horizontal(calibrated_data)

enmo_epoch1 = computations.moving_mean(enmo)
anglez_epoch1 = computations.moving_mean(anglez)

#Find sleep windows
sleep_detector_class = analytics.GGIRSleepDetection(anglez)
sleep_windows = sleep_detector_class.run_sleep_detection()
=======
### Using Wristpy through the command-line:
```sh
wristpy /input/file/path.gt3x -o /save/path/file_name.csv -c gradient
```
>>>>>>> bb3eb397

### Using Wristpy through a python script or notebook:

```Python

from wristpy.core import orchestrator

# Define input file path and output location
# Support for saving as .csv and .parquet
input_path = '/path/to/your/file.gt3x'
output_path = '/path/to/save/file_name.csv'

# Run the orchestrator
results = orchestrator.run(
    input=input_path,
    output=output_path,
    calibrator='gradient',  # Choose between 'ggir', 'gradient', or 'none'
)

#Data availble in results object
enmo = results.enmo
anglez = results.anglez
physical_activity_levels = results.physical_activity_levels
nonwear_array = results.nonwear_epoch
sleep_windows = results.sleep_windows_epoch
```

## References
1. van Hees, V.T., Sabia, S., Jones, S.E. et al. Estimating sleep parameters
              using an accelerometer without sleep diary. Sci Rep 8, 12975 (2018).
              https://doi.org/10.1038/s41598-018-31266-z
2. van Hees, V. T. et al. A Novel, Open Access Method to Assess Sleep
            Duration Using a Wrist-Worn Accelerometer. PLoS One 10, e0142533 (2015).
            https://doi.org/10.1371/journal.pone.0142533
<|MERGE_RESOLUTION|>--- conflicted
+++ resolved
@@ -51,44 +51,10 @@
 
 ## Quick start
 
-<<<<<<< HEAD
-#TODO
-Here is a sample script that goes through the various functions that are built into wristpy. 
-
-```Python
-
-#loading the prerequisite modules
-import wristpy
-from wristpy.core import computations
-from wristpy.io.readers import readers
-from wristpy.processing import metrics, analytics
-
-#set the paths to the raw data and the desired output path
-file_path = '/path/to/your/file.gt3x'
-
-#load the acceleration data
-test_data = readers.read_watch_data(file_path)
-
-#calibrate the data
-calibrator = calibration.Calibration()
-calibrated_data = calibrator.run(test_data.acceleration)
-
-#Compute some metrics and get epoch1 data
-enmo = metrics.euclidean_norm_minus_one(calibrated_data)
-anglez = metrics.angle_relative_to_horizontal(calibrated_data)
-
-enmo_epoch1 = computations.moving_mean(enmo)
-anglez_epoch1 = computations.moving_mean(anglez)
-
-#Find sleep windows
-sleep_detector_class = analytics.GGIRSleepDetection(anglez)
-sleep_windows = sleep_detector_class.run_sleep_detection()
-=======
 ### Using Wristpy through the command-line:
 ```sh
 wristpy /input/file/path.gt3x -o /save/path/file_name.csv -c gradient
 ```
->>>>>>> bb3eb397
 
 ### Using Wristpy through a python script or notebook:
 
