--- conflicted
+++ resolved
@@ -243,7 +243,22 @@
     ), f"Expected time to be {expected_time_length}, got: {len(test_result.time)}"
 
 
-<<<<<<< HEAD
+def test_mean_amplitude_deviation_function(create_acceleration: pl.DataFrame) -> None:
+    """Test the mean amplitude deviation function."""
+    acceleration = models.Measurement.from_data_frame(create_acceleration)
+    expected_result = 0
+    expected_time = len(acceleration.time) / 5
+
+    test_result = metrics.mean_amplitude_deviation(acceleration)
+
+    assert np.all(
+        test_result.measurements == expected_result
+    ), f"Expected MAD value to be {expected_result}, got: {test_result}"
+    assert (
+        len(test_result.time) == expected_time
+    ), f"Expected time to be {expected_time}, got: {len(test_result.time)}"
+
+
 @pytest.mark.parametrize("temp_length", [498, 500])
 def test_pre_proc_temp(create_acceleration: pl.DataFrame, temp_length: int) -> None:
     """Test the pre-process temperature function for time padding."""
@@ -338,20 +353,4 @@
         acceleration, temperature, std_criteria=0.013
     )
 
-    assert len(non_wear_array.time) == expected_time_length
-=======
-def test_mean_amplitude_deviation_function(create_acceleration: pl.DataFrame) -> None:
-    """Test the mean amplitude deviation function."""
-    acceleration = models.Measurement.from_data_frame(create_acceleration)
-    expected_result = 0
-    expected_time = len(acceleration.time) / 5
-
-    test_result = metrics.mean_amplitude_deviation(acceleration)
-
-    assert np.all(
-        test_result.measurements == expected_result
-    ), f"Expected MAD value to be {expected_result}, got: {test_result}"
-    assert (
-        len(test_result.time) == expected_time
-    ), f"Expected time to be {expected_time}, got: {len(test_result.time)}"
->>>>>>> 760724f4
+    assert len(non_wear_array.time) == expected_time_length