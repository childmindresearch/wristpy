--- conflicted
+++ resolved
@@ -186,11 +186,7 @@
     ), "Test results do not match the expected output"
 
 
-<<<<<<< HEAD
-def test_resample_downsample() -> None:
-=======
 def test_resample_downsample_simple() -> None:
->>>>>>> a3f47fbd
     """Test the downsampling happy-path."""
     time = [datetime(1990, 1, 1) + timedelta(seconds=secs) for secs in range(4)]
     measurement = models.Measurement(
@@ -208,51 +204,6 @@
     assert all(actual.time == expected.time)
 
 
-<<<<<<< HEAD
-def test_resample_upsample() -> None:
-    """Test the upsampling happy-path."""
-    time = [
-        datetime(1990, 1, 1, second=1),
-        datetime(1990, 1, 1, second=2),
-    ]
-    expected_time = [
-        time[0],
-        datetime(1990, 1, 1, second=1, microsecond=500000),
-        time[1],
-    ]
-    measurement = models.Measurement(
-        measurements=np.array([1, 2]),
-        time=pl.Series(time),
-    )
-    delta_t = 0.5
-    expected = models.Measurement(
-        measurements=np.array([1, 1.5, 2]), time=pl.Series("time", expected_time)
-    )
-
-    actual = computations.resample(measurement, delta_t)
-
-    assert np.allclose(actual.measurements, expected.measurements)
-    assert all(actual.time == expected.time)
-
-
-def test_resample_same() -> None:
-    """Test that the measurement remains unaltered at the same delta time."""
-    time = [
-        datetime(1990, 1, 1, second=1),
-        datetime(1990, 1, 1, second=2),
-    ]
-    expected = models.Measurement(
-        measurements=np.array([1, 2]),
-        time=pl.Series("time", time),
-    )
-    delta_t = 1
-
-    actual = computations.resample(expected, delta_t)
-
-    assert (
-        actual is expected
-    ), "Input and output do not point to the same location in memory."
-=======
 def test_resample_downsample_mismatch_time_start() -> None:
     """Test the downsampling with 60 and 30Hz.
 
@@ -317,7 +268,6 @@
     assert np.allclose(
         actual.time.dt.timestamp().to_numpy(), expected.time.dt.timestamp().to_numpy()
     )
->>>>>>> a3f47fbd
 
 
 def test_resample_value_error() -> None:
@@ -326,19 +276,14 @@
         datetime(1990, 1, 1, second=1),
         datetime(1990, 1, 1, second=2),
     ]
-<<<<<<< HEAD
-    expected = models.Measurement(
-=======
     measurement = models.Measurement(
->>>>>>> a3f47fbd
         measurements=np.array([1, 2]),
         time=pl.Series("time", time),
     )
     delta_t = -1
 
     with pytest.raises(ValueError):
-<<<<<<< HEAD
-        computations.resample(expected, delta_t)
+        computations.resample(measurement, delta_t)
 
 
 def test_nonwear_majority_vote() -> None:
@@ -370,7 +315,4 @@
         temporal_resolution=5,
     )
 
-    assert np.all(nonwear.measurements == 1)
-=======
-        computations.resample(measurement, delta_t)
->>>>>>> a3f47fbd
+    assert np.all(nonwear.measurements == 1)