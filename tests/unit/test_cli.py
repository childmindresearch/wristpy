--- conflicted
+++ resolved
@@ -195,8 +195,17 @@
 
     create_typer_cli_runner.invoke(cli.app, [str(sample_data_gt3x), "-v"])
 
-<<<<<<< HEAD
-    assert mock_run.call_args.kwargs["verbosity"] == expected_log_level
+    mock_run.assert_called_once_with(
+        input=sample_data_gt3x,
+        output=None,
+        thresholds=None,
+        calibrator=None,
+        activity_metric="enmo",
+        epoch_length=5,
+        nonwear_algorithm=["ggir"],
+        verbosity=logging.DEBUG,
+        output_filetype=None,
+    )
 
 
 def test_main_version(
@@ -223,17 +232,4 @@
 
     assert result.exit_code == 0
     assert "Wristpy version" in result.output
-    mock_run.assert_not_called
-=======
-    mock_run.assert_called_once_with(
-        input=sample_data_gt3x,
-        output=None,
-        thresholds=None,
-        calibrator=None,
-        activity_metric="enmo",
-        epoch_length=5,
-        nonwear_algorithm=["ggir"],
-        verbosity=logging.DEBUG,
-        output_filetype=None,
-    )
->>>>>>> 91587a63
+    mock_run.assert_not_called