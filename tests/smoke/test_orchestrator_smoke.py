"""Tests the main workflow of wristpy orchestrator."""

import pathlib

import pytest

<<<<<<< HEAD
from wristpy.core import config, exceptions, orchestrator
=======
from wristpy.core import orchestrator
>>>>>>> 635fc039


@pytest.mark.parametrize(
    "file_name", [pathlib.Path("test_output.csv"), pathlib.Path("test_output.parquet")]
)
def test_orchestrator_happy_path(
    file_name: pathlib.Path, tmp_path: pathlib.Path, sample_data_gt3x: pathlib.Path
) -> None:
    """Happy path for orchestrator."""
    results = orchestrator.run(input=sample_data_gt3x, output=tmp_path / file_name)

    assert (tmp_path / file_name).exists()
    assert isinstance(results, orchestrator.Results)
    assert results.enmo is not None
    assert results.anglez is not None
    assert results.nonwear_epoch is not None
    assert results.sleep_windows_epoch is not None
    assert results.physical_activity_levels is not None


def test_orchestrator_different_epoch(
    tmp_path: pathlib.Path, sample_data_gt3x: pathlib.Path
) -> None:
    """Test using none default epoch."""
    results = orchestrator.run(
        input=sample_data_gt3x, output=tmp_path / "good_file.csv", epoch_length=None
    )

    assert (tmp_path / "good_file.csv").exists()
    assert isinstance(results, orchestrator.Results)
    assert results.enmo is not None
    assert results.anglez is not None
    assert results.nonwear_epoch is not None
    assert results.sleep_windows_epoch is not None
<<<<<<< HEAD
    assert results.physical_activity_levels is not None


def test_bad_calibrator(sample_data_gt3x: pathlib.Path) -> None:
    """Test run when invalid calibrator given."""
    with pytest.raises(
        ValueError,
        match="Invalid calibrator: Ggir. Choose: 'ggir', 'gradient'. "
        "Enter None if no calibration is desired.",
    ):
        orchestrator.run(input=sample_data_gt3x, calibrator="Ggir")  # type: ignore[arg-type]


def test_bad_save_file(sample_data_gt3x: pathlib.Path) -> None:
    """Tests run when incorrect save file format given."""
    with pytest.raises(
        exceptions.InvalidFileTypeError,
        match="The extension: .marquet is not supported."
        "Please save the file as .csv or .parquet",
    ):
        orchestrator.run(
            input=sample_data_gt3x, output=pathlib.Path("test_output.marquet")
        )


def test_bad_path(sample_data_gt3x: pathlib.Path) -> None:
    """Tests run when bad path is given."""
    with pytest.raises(exceptions.DirectoryNotFoundError):
        orchestrator.run(
            input=sample_data_gt3x, output=pathlib.Path("this/path/isnt/real.csv")
        )


@pytest.mark.parametrize(
    "file_name", [pathlib.Path("test_output.csv"), pathlib.Path("test_output.parquet")]
)
def test_happy_path_range_criteria(
    file_name: pathlib.Path, tmp_path: pathlib.Path, sample_data_gt3x: pathlib.Path
) -> None:
    """Happy path for orchestrator."""
    settings_range_criteria = config.Settings(RANGE_CRITERIA=0.1)
    results = orchestrator.run(
        input=sample_data_gt3x,
        output=tmp_path / file_name,
        settings=settings_range_criteria,
    )

    assert (tmp_path / file_name).exists()
    assert isinstance(results, orchestrator.Results)
    assert results.enmo is not None
    assert results.anglez is not None
    assert results.nonwear_epoch is not None
    assert results.sleep_windows_epoch is not None
=======
>>>>>>> 635fc039
    assert results.physical_activity_levels is not None<|MERGE_RESOLUTION|>--- conflicted
+++ resolved
@@ -4,11 +4,7 @@
 
 import pytest
 
-<<<<<<< HEAD
-from wristpy.core import config, exceptions, orchestrator
-=======
-from wristpy.core import orchestrator
->>>>>>> 635fc039
+from wristpy.core import config, orchestrator, exceptions
 
 
 @pytest.mark.parametrize(
@@ -43,7 +39,6 @@
     assert results.anglez is not None
     assert results.nonwear_epoch is not None
     assert results.sleep_windows_epoch is not None
-<<<<<<< HEAD
     assert results.physical_activity_levels is not None
 
 
@@ -97,6 +92,4 @@
     assert results.anglez is not None
     assert results.nonwear_epoch is not None
     assert results.sleep_windows_epoch is not None
-=======
->>>>>>> 635fc039
     assert results.physical_activity_levels is not None