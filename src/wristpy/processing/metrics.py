"""Calculate base metrics, anglez and enmo."""

from typing import List, Literal, Optional, Tuple

import numpy as np
import polars as pl
<<<<<<< HEAD
from scipy import interpolate, signal, stats
=======
from scipy import interpolate, stats
>>>>>>> eeff57c8

from wristpy.core import config, models

logger = config.get_logger()


def euclidean_norm_minus_one(acceleration: models.Measurement) -> models.Measurement:
    """Compute ENMO, the Euclidean Norm Minus One (1 standard gravity unit).

    Negative values of ENMO are set to zero because ENMO is meant as a measure of
    physival activity. Negative values steming from imperfect calibration or noise from
    the device would have no meaningful interpretation in this context and would be
    detrimental to the intended analysis.

    Args:
        acceleration: the three dimensional accelerometer data. A Measurement object,
        it will have two attributes. 1) measurements, containing the three dimensional
        accelerometer data in an np.array and 2) time, a pl.Series containing
        datetime.datetime objects.

    Returns:
        A Measurement object containing the calculated ENMO values and the
        associated time stamps taken from the input.
    """
    enmo = np.linalg.norm(acceleration.measurements, axis=1) - 1

    enmo = np.maximum(enmo, 0)

    return models.Measurement(measurements=enmo, time=acceleration.time)


def angle_relative_to_horizontal(
    acceleration: models.Measurement,
) -> models.Measurement:
    """Calculate the angle of the acceleration vector relative to the horizontal plane.

    Args:
        acceleration: the three dimensional accelerometer data. A Measurement object,
        it will have two attributes. 1) measurements, containing the three dimensional
        accelerometer data in an np.array and 2) time, a pl.Series containing
        datetime.datetime objects.

    Returns:
        A Measurement instance containing the values of the angle relative to the
        horizontal plane and the associated timestamps taken from the input unaltered.
        The angle is measured in degrees.
    """
    xy_projection_magnitute = np.linalg.norm(acceleration.measurements[:, 0:2], axis=1)

    angle_radians = np.arctan(acceleration.measurements[:, 2] / xy_projection_magnitute)

    angle_degrees = np.degrees(angle_radians)

    return models.Measurement(measurements=angle_degrees, time=acceleration.time)


def detect_nonwear(
    acceleration: models.Measurement,
    short_epoch_length: int = 900,
    n_short_epoch_in_long_epoch: int = 4,
    std_criteria: float = 0.013,
) -> models.Measurement:
    """Set non_wear_flag based on accelerometer data.

    This implements a modified version of the GGIR "2023" non-wear detection algorithm.
    Briefly, the algorithm, creates a sliding window of long epoch length that steps
    forward by the short epoch length. The long epoch length is an integer multiple of
    the short epoch length, that can be specified by the user.
    It checks if the acceleration data in that long window, for each axis, meets the
    criteria threshold for the standard deviation of acceleration values to
    compute a non-wear value. The total non-wear value (0, 1, 2, 3) for the long window
    is the sum of each axis.
    The non-wear value is applied to all the short windows that make up the long
    window. Additionally, as the majority of the short windows are part of multiple long
    windows, the value of a short window is updated to the maximum nonwear value from
    these overlaps.
    Finally, there is a pass to find isolated "1s" in the non-wear
    value, and set them to 2 if surrounded by > 1 values. The non-wear flag is set to
    1 (true) if the non-wear value is >= 2, and 0 (false) otherwise.


    Args:
        acceleration: The Measurment instance that contains the calibrated acceleration
            data.
        short_epoch_length: The short window size, in seconds.
        n_short_epoch_in_long_epoch: Number of short epochs that makeup one long epoch.
        std_criteria: Threshold criteria for standard deviation.


    Returns:
        A new Measurment instance with the non-wear flag and corresponding timestamps.
    """
    logger.debug("Detecting non-wear data.")
    acceleration_grouped_by_short_window = _group_acceleration_data_by_time(
        acceleration, short_epoch_length
    )

    nonwear_value_array = _compute_nonwear_value_array(
        acceleration_grouped_by_short_window,
        n_short_epoch_in_long_epoch,
        std_criteria,
    )

    nonwear_value_array_cleaned = _cleanup_isolated_ones_nonwear_value(
        nonwear_value_array
    )
    non_wear_flag = np.where(nonwear_value_array_cleaned >= 2, 1, 0)

    return models.Measurement(
        measurements=non_wear_flag, time=acceleration_grouped_by_short_window["time"]
    )


def _group_acceleration_data_by_time(
    acceleration: models.Measurement, window_length: int
) -> pl.DataFrame:
    """Helper function to group the acceleration data by short windows.

    Args:
        acceleration: The Measurment instance that contains the calibrated acceleration.
        window_length: The window size, in seconds.

    Returns:
        A polars DataFrame with the acceleration data grouped by window_length.
    """
    acceleration_polars_df = pl.DataFrame(
        {
            "X": acceleration.measurements[:, 0],
            "Y": acceleration.measurements[:, 1],
            "Z": acceleration.measurements[:, 2],
            "time": acceleration.time,
        }
    )
    acceleration_polars_df = acceleration_polars_df.with_columns(
        pl.col("time").set_sorted()
    )

    acceleration_grouped_by_window_length = acceleration_polars_df.group_by_dynamic(
        index_column="time", every=(str(window_length) + "s")
    ).agg([pl.all().exclude(["time"])])

    return acceleration_grouped_by_window_length


def _compute_nonwear_value_array(
    grouped_acceleration: pl.DataFrame,
    n_short_epoch_in_long_epoch: int,
    std_criteria: float,
) -> np.ndarray:
    """Helper function to calculate the nonwear value array.

    This function calculates the nonwear value array based on the GGIR 2023 methodology.
    It computes the nonwear value for each axis, based on the acceleration data that
    makes up one long epoch window. That nonwear value is then applied to all the
    short windows that make up the long window. It iterates forward by one short_window
    length and repeats the process. For the overlapping short windows, the maximum
    nonwear value is kept and is assigned to the nonwear value array.

    Args:
        grouped_acceleration: The acceleration data grouped into short windows.
        n_short_epoch_in_long_epoch: Number of short epochs that makeup one long epoch.
        std_criteria: Threshold criteria for standard deviation.

    Returns:
        Non-wear value array.
    """
    total_n_short_windows = len(grouped_acceleration)
    nonwear_value_array = np.zeros(total_n_short_windows)

    for window_n in range(total_n_short_windows - n_short_epoch_in_long_epoch + 1):
        acceleration_selected_long_window = grouped_acceleration[
            window_n : window_n + n_short_epoch_in_long_epoch
        ]

        calculated_nonwear_value = acceleration_selected_long_window.select(
            pl.col("X", "Y", "Z").map_batches(
                lambda df: _compute_nonwear_value_per_axis(
                    df,
                    std_criteria,
                )
            )
        ).sum_horizontal()

        max_window_value = np.maximum(
            nonwear_value_array[window_n : window_n + n_short_epoch_in_long_epoch],
            np.repeat(calculated_nonwear_value, n_short_epoch_in_long_epoch),
        )
        nonwear_value_array[window_n : window_n + n_short_epoch_in_long_epoch] = (
            max_window_value
        )

    return nonwear_value_array


def _compute_nonwear_value_per_axis(
    axis_acceleration_data: pl.Series,
    std_criteria: float,
) -> bool:
    """Helper function to calculate the nonwear criteria per axis.

    Args:
        axis_acceleration_data: The long window acceleration data for one axis.
            It is a pl.Series chunked into short windows where each row is a list of the
            acceleration data of one axis (length of each list is the number of samples
            that make up short_epoch_length in seconds).
        std_criteria: Threshold criteria for standard deviation


    Returns:
        Non-wear value for the axis.
    """
    axis_long_window_data = pl.concat(axis_acceleration_data, how="vertical")
    axis_std = axis_long_window_data.std()
    criteria_boolean = axis_std < std_criteria

    return criteria_boolean


def _cleanup_isolated_ones_nonwear_value(nonwear_value_array: np.ndarray) -> np.ndarray:
    """Helper function to cleanup isolated ones in nonwear value array.

    This function finds isolated ones in the nonwear value array and
    sets them to 2 if they are surrounded by values > 1.

    Args:
        nonwear_value_array: The nonwear value array that needs to be cleaned up.
            It is a 1D numpy array.

    Returns:
        The modified nonwear value array.
    """
    nonwear_value_array = nonwear_value_array.astype(int)

    left_neighbors = np.roll(nonwear_value_array, 1)
    right_neighbors = np.roll(nonwear_value_array, -1)

    condition = (left_neighbors > 1) & (right_neighbors > 1) & nonwear_value_array == 1
    condition[0] = False
    condition[-1] = False

    nonwear_value_array[condition] = 2

    return nonwear_value_array


def interpolate_measure(
    acceleration: models.Measurement, new_frequency: int = 100
) -> models.Measurement:
    """Interpolate the measure to a new sampling rate using natural cubic spline.

    Args:
        acceleration: Accelerometer data and associated timestamps.
        new_frequency: The new frequency the measure will be interpolated to in Hz. For
            the purposes of the MIMS algorithm defaults to 100Hz.

    Returns:
        A Measurement object with interpolated acceleration data.
    """
    epoch_time_seconds = acceleration.time.dt.epoch(time_unit="ns").to_numpy() / 1e9
    start_time = epoch_time_seconds[0]
    end_time = epoch_time_seconds[-1]

    duration_s = end_time - start_time
    n_points = int(duration_s * new_frequency) + 1

    interpolated_time = np.linspace(start_time, end_time, n_points, endpoint=True)
    interpolated_data = np.zeros((len(interpolated_time), 3))

    for axis in range(3):
        cubic_spline = interpolate.CubicSpline(
            epoch_time_seconds, acceleration.measurements[:, axis], bc_type="natural"
        )
        interpolated_data[:, axis] = cubic_spline(interpolated_time)

    new_time_ns = (interpolated_time * 1e9).astype(np.int64)
    new_time_series = pl.Series(
        "interpolated_time", new_time_ns, dtype=pl.Datetime("ns")
    )

    return models.Measurement(measurements=interpolated_data, time=new_time_series)


def extrapolate_points(
    acceleration: models.Measurement,
    dynamic_range: Tuple[float, float] = (-8.0, 8.0),
    noise: float = 0.03,
    smoothing: float = 0.6,
    scale: float = 1,
    target_probability: float = 0.95,
    confidence_threshold: float = 0.5,
    neighborhood_size: float = 0.05,
    sampling_rate: int = 100,
) -> models.Measurement:
    """Identify maxed out values, and extrapolate points.

    Args:
        acceleration: Acceleration data that has been interpolated to 100Hz.
        dynamic_range: Dynamic range of device used. This information can be gathered
            from device metadata.
        noise: Device noise level.
        smoothing: Smoothing parameter for spline function. A value of 0 fits the data
            exactly, higher values will fit the data more smoothly.
        scale: Theta value, scale parameter for gamma distribution.
        target_probability: Threshold used in determining the shape parameter (k) of the
            gamma distribution. Probability that a value 3 standard deviations from the
            buffer zone is maxed-out.
        confidence_threshold: Threshold for what constitutes a major jump or drop in
            value.
        neighborhood_size: Duration of neighborhood in seconds. This parameter
            determines how much data on each side of the maxed-out region is used
            for fitting the local regression model. The parameter is used to calculate
            the number of points to create in the oversampled data (n_over).
        sampling_rate: The sampling rate in Hz. Assumed to take place after
            interpolation so it will typically be 100.

    Returns:
        A Measurement object with maxed out regions replaced with extrapolated values.

    References:
        John, D., Tang, Q., Albinali, F. and Intille, S., 2019. An Open-Source
            Monitor-Independent Movement Summary for Accelerometer Data Processing.
            Journal for the Measurement of Physical Behaviour, 2(4), pp.268-281.
    """
    time_numeric = acceleration.time.dt.epoch(time_unit="ns").to_numpy()
    extrapolated_axes = []
    for axis in acceleration.measurements.T:
        marker = _find_markers(
            axis=axis,
            dynamic_range=dynamic_range,
            noise=noise,
            scale=scale,
            target_probability=target_probability,
        )
        neighbors = _extrapolate_neighbors(
            marker=marker,
            confidence_threshold=confidence_threshold,
            neighborhood_size=neighborhood_size,
            sampling_rate=sampling_rate,
        )
        points = _extrapolate_fit(
            axis=axis,
            time_numeric=time_numeric,
            marker=marker,
            neighbors=neighbors,
            smoothing=smoothing,
            neighborhood_size=neighborhood_size,
            sampling_rate=sampling_rate,
        )
        extrapolated_values = _extrapolate_interpolate(
            axis=axis,
            time_numeric=time_numeric,
            marker=marker,
            points=points,
            confidence_threshold=confidence_threshold,
        )
        extrapolated_axes.append(extrapolated_values)

    extrapolated_acceleration = np.column_stack(extrapolated_axes)

    return models.Measurement(
        measurements=extrapolated_acceleration, time=acceleration.time
    )


def _find_markers(
    axis: np.ndarray,
    dynamic_range: Tuple[float, float],
    noise: float = 0.03,
    scale: float = 1.0,
    target_probability: float = 0.95,
) -> np.ndarray:
    """Determine the likelihood that each sample is near the limits of the device range.

    Args:
        axis: Acceleration data along one axis.
        dynamic_range: Tuple of floats indicating the device's value range. This
            information can be gathered from watch metadata.
        noise: Typical noise value for device.
        scale: Scale value (theta) for gamma distribution. Typically set at 1.
        target_probability: Threshold used in determing the shape parameter (k) of the
            gamma distribution. Probability that a value 3 standard deviations from the
            buffer zone is maxed-out.

    Returns:
        Array indicating the likelihood that corresponding value in the axis data is
        'maxed-out'.
    """
    positive_buffer_zone = max(dynamic_range) - 5 * (noise + 1e-5)
    negative_buffer_zone = min(dynamic_range) + 5 * (noise + 1e-5)
    shape_k = _brute_force_k(
        standard_deviation=3 * (noise + 1e-5),
        scale=scale,
        target_probability=target_probability,
    )
    marker = np.zeros(len(axis))
    positive_idx = axis >= 0
    negative_idx = axis < 0

    marker[positive_idx] = stats.gamma.cdf(
        axis[positive_idx] - positive_buffer_zone, a=shape_k, scale=scale
    )
    marker[negative_idx] = -stats.gamma.cdf(
        -axis[negative_idx] + negative_buffer_zone, a=shape_k, scale=scale
    )

    return marker


def _brute_force_k(
    standard_deviation: float,
    k_max: float = 0.5,
    k_min: float = 0.001,
    k_step: float = 0.001,
    scale: float = 1.0,
    target_probability: float = 0.95,
) -> float:
    """Find the shape parameter(k) for the gamma distribution.

    Args:
        standard_deviation: The point at which to evaluate the gamma cumulative
            distribution function, should be 3 times the noise.
        k_max: Maximum value for the shape parameter search range.
            Default is 0.5.
        k_min: Minimum value for the shape parameter search range.
            Default is 0.001.
        k_step: Step size for the shape parameter search.
        scale: Scale value (theta) for gamma distribution. Typically set at 1.
        target_probability: Threshold used in determining the shape parameter (k) of the
            gamma distribution. Probability that a value 3 standard deviations from the
            buffer zone is maxed-out.
        scale: Scale value (theta) for gamma distribution. Typically set at 1.

    Returns:
        The optimal shape parameter that makes the gamma CDF at the given standard
        deviation approximately equal to the target probability.
    """
    k_values = np.arange(k_max, k_min, -k_step)
    previous_probability = 1.0
<<<<<<< HEAD
    previous_k = 0.0
    result = 0.0
=======
    previous_k = 0
    result = 0
>>>>>>> eeff57c8

    for k in k_values:
        current_probability = stats.gamma.cdf(standard_deviation, a=k, scale=scale)

        if (
            previous_probability < target_probability
            and current_probability >= target_probability
        ):
            if abs(target_probability - previous_probability) > abs(
                current_probability - target_probability
            ):
                result = k
            else:
                result = previous_k
<<<<<<< HEAD
            return float(result)

=======
            return result
>>>>>>> eeff57c8
        previous_probability = current_probability
        previous_k = k

    return result


def _extrapolate_neighbors(
    marker: np.ndarray,
    confidence_threshold: float = 0.5,
    neighborhood_size: float = 0.05,
    sampling_rate: int = 100,
) -> pl.DataFrame:
    """Find neighborhoods around maxed-out regions for regression fitting.

    Args:
        marker: Array containing values that mark the probability that each sample is
            maxed-out. Values close to ±1 indicate high likelihood that the value is
            near the limit of the dynamic range, with the sign indicating if it's near
            the upper bound, or lower bound. Values close to zero indicate low
            likelihood of being near range limit.
        confidence_threshold: Threshold for what constitutes a significant change in
            marker values.
        neighborhood_size: Duration of neighborhood in seconds to use around each
            maxed-out region for regression fitting. Default is 0.05 (50ms).
        sampling_rate: The sampling rate of the data in Hz. Default is 100Hz as data
            should be interpolated to 100hz prior to this step.

    Returns:
        DataFrame containing the indices of maxed-out regions (start, end) and
        their expanded neighborhoods (left_neighborhood, right_neighborhood). A
        value of -1 indicates a boundary case where the region extends to the
        beginning or end of the data.
    """
    n_neighbor = int(sampling_rate * neighborhood_size)
    edges_indices = _extrapolate_edges(
        marker=marker,
        confidence_threshold=confidence_threshold,
        sampling_rate=sampling_rate,
    )
    marker_length = len(marker)

    expanded = edges_indices.with_columns(
        [
            (pl.col("start") - n_neighbor).alias("left_neighborhood"),
            (pl.col("end") + n_neighbor).alias("right_neighborhood"),
        ]
    )

    neighborhoods = expanded.with_columns(
        [
            pl.when(pl.col("start") == -1)
            .then(-1)
            .otherwise(pl.col("left_neighborhood").clip(0, marker_length - 1))
            .alias("left_neighborhood"),
            pl.when(pl.col("end") == -1)
            .then(-1)
            .otherwise(pl.col("right_neighborhood").clip(0, marker_length - 1))
            .alias("right_neighborhood"),
        ]
    )

    return neighborhoods


def _extrapolate_edges(
    marker: np.ndarray, confidence_threshold: float = 0.5, sampling_rate: int = 100
) -> pl.DataFrame:
    """Find edges of maxed out regions and identify them as hills(+) or valleys (-).

    Args:
        marker: Array containing values that mark the probability that each sample is
            maxed-out. Values close to ±1 indicate high likelihood that the value is
            near the limit of the dynamic range, with the sign indicating if it's near
            the upper bound, or lower bound. Values close to zero indicate low
            likelihood of being near range limit.
        confidence_threshold: Threshold for what constitutes a significant change in
            marker values.
        sampling_rate: Sampling rate of acceleration data, typically 100hz following
            interpolation.

    Returns:
        DataFrame containing indices for hills and valleys.
    """
    marker_diff_left = np.concatenate(([0], np.diff(marker)))
    marker_diff_right = np.concatenate((np.diff(marker), [0]))

    out_of_range_threshold = sampling_rate * 5

    positive_left_end = np.where(
        (marker_diff_left > confidence_threshold) & (marker > 0)
    )[0]
    positive_right_start = np.where(
        (marker_diff_right < -confidence_threshold) & (marker > 0)
    )[0]
    hills_df = _align_edges(
        marker_length=len(marker),
        left=positive_left_end,
        right=positive_right_start,
        out_of_range_threshold=out_of_range_threshold,
        sign="hill",
    )

    negative_left_end = np.where(
        (marker_diff_left < -confidence_threshold) & (marker < 0)
    )[0]
    negative_right_start = np.where(
        (marker_diff_right > confidence_threshold) & (marker < 0)
    )[0]
    valleys_df = _align_edges(
        marker_length=len(marker),
        left=negative_left_end,
        right=negative_right_start,
        out_of_range_threshold=out_of_range_threshold,
        sign="valley",
    )

    return pl.concat([hills_df, valleys_df], how="vertical")


def _align_edges(
    marker_length: int,
    left: np.ndarray,
    right: np.ndarray,
    out_of_range_threshold: int,
    sign: Literal["hill", "valley"],
) -> pl.DataFrame:
    """Aligns left and right edges of maxed-out regions and handles edge cases.

    Args:
        marker_length: Length of marker array.
        left: indices indicating the left edge of a potential maxed-out region.
        right: indices indicating the right edge of a potential maxed-out region.
        out_of_range_threshold: The number of samples that determines if an un matched
            edge extends beyond the data range, or if the edge is spurious. Typically 5
            seconds worth of data.
        sign: Indicates if maxed out region is a hill or valley.

    Returns:
        A DataFrame with the left and right edges of each maxed-out region.

    Raises:
        ValueError: If the difference in length between the left and right arrays is
        greater than 1.
    """
    if np.abs(len(left) - len(right)) >= 2:
        raise ValueError(
            f"Mismatch in {sign} edges. # left: {len(left)}, # right: {len(right)}"
        )

    if len(left) - len(right) == 1:
        if marker_length - left[-1] > out_of_range_threshold:
            right = np.concatenate((right, [-1]))

        else:
            if len(left) == 1:
                left = np.array([])
            else:
                left = left[:-1]
    elif len(left) - len(right) == -1:
        if right[0] > out_of_range_threshold:
            left = np.concatenate(([-1], left))
        else:
            if len(right) == 1:
                right = np.array([])

            else:
                right = right[1:]

    valid_indices = (left != -1) & (right != -1)
    if np.any((right[valid_indices] - left[valid_indices]) < 0) and (len(right) > 1):
        left = left[:-1]
        right = right[1:]

    maxed_out_areas = pl.DataFrame({"start": left, "end": right})

    return maxed_out_areas


def _extrapolate_fit(
    axis: np.ndarray,
    time_numeric: np.ndarray,
    marker: np.ndarray,
    neighbors: pl.DataFrame,
    smoothing: float = 0.6,
    neighborhood_size: float = 0.05,
    sampling_rate: int = 100,
) -> List[Tuple[float, float]]:
    """Extrapolate peak of maxed regions by fitting weighted splines on nearby points.

    Args:
        axis: Original acceleration data along one axis.
        time_numeric: Time series data given in epoch time (ns).
        marker: Array the same size as axis, containing values that mark the
            probability that each sample is maxed-out. Values close to ±1 indicate
            high likelihood that the value is near the limit of the dynamic range, with
            the sign indicating if it's near the upper bound, or lower bound. Values
            close to zero indicate low likelihood of being near range limit.
        neighbors: A polars DataFrame containing the start and end indices for the
            maxed out regions, as well as the neighborhoods to the left and right of
            regions.
        smoothing: Smoothing value for UniveriateSpline. Determines how closely the
            spline adheres to the data points. Higher values will give a smoother
            result.
        neighborhood_size: Duration of neighborhood in seconds to use around each
            maxed-out region for regression fitting. Default is 0.05 (50ms).
        sampling_rate: Sampling rate, default is 100Hz

    Returns:
        A List of Tuples representing the peaks of maxed out regions as
        (timestamp, value) pairs. Times are given in epoch time (ns).
    """
    extrapolate_points = []

    for row in neighbors.iter_rows(named=True):
        left_start, left_end = row["left_neighborhood"], row["start"]
        right_start, right_end = row["end"], row["right_neighborhood"]

        fitted_left = _fit_weighted(
            axis=axis,
            time_numeric=time_numeric,
            marker=marker,
            start=left_start,
            end=left_end,
            smoothing=smoothing,
            neighborhood_size=neighborhood_size,
            sampling_rate=sampling_rate,
        )
        fitted_right = _fit_weighted(
            axis=axis,
            time_numeric=time_numeric,
            marker=marker,
            start=right_start,
            end=right_end,
            smoothing=smoothing,
            neighborhood_size=neighborhood_size,
            sampling_rate=sampling_rate,
        )

        if fitted_left is None or fitted_right is None:
            continue

        middle_t = (time_numeric[left_end] + time_numeric[right_start]) / 2

        left_extrapolated = fitted_left(middle_t)
        right_extrapolated = fitted_right(middle_t)

        extrapolated_value = (
            np.array(left_extrapolated) + np.array(right_extrapolated)
        ) / 2

        extrapolate_points.append((middle_t, extrapolated_value))

    return extrapolate_points


def _fit_weighted(
    axis: np.ndarray,
    time_numeric: np.ndarray,
    marker: np.ndarray,
    start: int,
    end: int,
    smoothing: float = 0.6,
    neighborhood_size: float = 0.05,
    sampling_rate: int = 100,
) -> Optional[interpolate.UnivariateSpline]:
    """Fit weighted spline regression model to a section of the data.

    Args:
        axis: Original acceleration data along one axis.
        time_numeric: Time series data given in epoch time (ns).
        marker: Array the same size as axis, containing values that mark the
            probability that each sample is maxed-out. Values close to ±1 indicate
            high likelihood that the value is near the limit of the dynamic range, with
            the sign indicating if it's near the upper bound, or lower bound. Values
            close to zero indicate low likelihood of being near range limit.
        start: Index marking the beginning of the maxed out zone.
        end: Index marking end of maxed out zone.
        smoothing: Smoothing value for UniveriateSpline. Determines how closely the
            spline adheres to the data points. Higher values will give a smoother
            result. Default is 0.6 as optimized in the MIMS-unit paper.
        neighborhood_size: Duration of neighborhood in seconds to use around each
            maxed-out region for regression fitting. Default is 0.05 (50ms).
        sampling_rate: Sampling rate, default is 100Hz

    Returns:
        A UnivariateSpline function fitted to the data segment with weights based on
        the probability of not being maxed-out. Returns None if the input data is
        insufficient or invalid (-1).
    """
    n_over = int(sampling_rate * neighborhood_size)
    if n_over < 4:
        return None
    if start < 0 or end < 0:
        return None

    sub_t = time_numeric[start : end + 1]
    sub_value = axis[start : end + 1]
    weight = 1 - marker[start : end + 1]

    if len(sub_t) < 2:
        return None

    over_t = np.linspace(sub_t[0], sub_t[-1], n_over)
    over_value = np.interp(over_t, sub_t, sub_value)
    over_weight = np.interp(over_t, sub_t, weight)

    fitted = interpolate.UnivariateSpline(
        over_t, over_value, w=over_weight, s=smoothing
    )

    return fitted


def _extrapolate_interpolate(
    axis: np.ndarray,
    time_numeric: np.ndarray,
    marker: np.ndarray,
    points: list,
    confidence_threshold: float = 0.5,
) -> np.ndarray:
    """Interpolate the original signal with extrapolated points.

    Args:
        axis: Original acceleration data along one axis.
        time_numeric: Time series data given in epoch time (ns).
        marker: Array the same size as axis, containing values that mark the
            probability that each sample is maxed-out. Values close to ±1 indicate
            high likelihood that the value is near the limit of the dynamic range, with
            the sign indicating if it's near the upper bound, or lower bound. Values
            close to zero indicate low likelihood of being near range limit.
        points: List of tuples with extrapolated points (time, value). Times are given
            in epoch time (ns).
        confidence_threshold: Threshold for maxed-out identification.

    Returns:
        np.ndarray of axis data, with extrapolated values.
    """
    non_maxed_out_mask = np.abs(marker) < confidence_threshold
    num_non_maxed = np.sum(non_maxed_out_mask)

    if num_non_maxed / len(marker) < 0.3:
        times = time_numeric
        values = axis
    else:
        times = time_numeric[non_maxed_out_mask]
        values = axis[non_maxed_out_mask]

        if points and len(points) > 0:
            points_time = np.array([point[0] for point in points])
            points_value = np.array([point[1] for point in points])

            times = np.concatenate([times, points_time])
            values = np.concatenate([values, points_value])

            sort_idx = np.argsort(times)
            times = times[sort_idx]
            values = values[sort_idx]

    interp_function = interpolate.CubicSpline(times, values, bc_type="natural")
    interp_values = interp_function(time_numeric)

<<<<<<< HEAD
    return interp_values


def butterworth_filter(
    acceleration: models.Measurement,
    sampling_rate: int = 100,
    cutoffs: tuple = (0.2, 5.0),
    order: int = 4,
) -> models.Measurement:
    """Apply butterworth IIR filter to acceleration data.

    Implements third portion of MIMS algorithm following interpolate, and extrapolation.

    Args:
        acceleration: Acceleration data to be filtered.
        sampling_rate: Sampling rate of acceleration data in Hz.
        cutoffs: Cutoff values for bandpass filter.
        order: Order of the filter, defaults to 4th order.


    Returns:
        Acceleration Measurement of filtered data.
    """
    normalized_cutoffs = [cutoff / (sampling_rate * 0.5) for cutoff in cutoffs]
    b, a = signal.butter(N=order, Wn=normalized_cutoffs, btype="bandpass")

    filtered_data = []
    for axis in acceleration.measurements.T:
        filtered_axis = signal.lfilter(b=b, a=a, x=axis)
        filtered_data.append(filtered_axis)

    return models.Measurement(
        measurements=np.column_stack(filtered_data), time=acceleration.time
    )


def aggregate_mims(
    acceleration: models.Measurement,
    epoch: int = 60,
    rectify: bool = True,
    sampling_rate: int = 100,
) -> models.Measurement:
    """Calculate the area under the curve(AUC), per epoch, per axis.

    When an epoch has less than 90% of the expected values (based on the sampling rate
    and epoch length), the AUC for that epoch is given as -1 for each axis. If rectify
    is True, any axis with values below -150 will have the AUC value for that axis, will
    be -1, for that epoch. Finally, following integration, any value greater than 16 *
    sampling_rate * epoch will be set to -1.

    Args:
        acceleration: Acceleration data to be aggregated.
        epoch: The desired epoch length in seconds that data will be aggregated over.
            Defaults to 1 minute as per MIMS-unit paper.
        rectify: Specifies if data should be rectified before integration. If True any
            value below -150 will assign the value of that axis to -1 for that epoch.
            Additionally the absolute value of accelerometer data will be used for
            integration.
        sampling_rate: The sampling rate of the accelerometer data in Hz.

    Returns:
        A models.Measurement instance with the area under the curve values for each
        epoch.
    """
    acceleration_df = pl.DataFrame(
        {
            "time": acceleration.time,
            "x": acceleration.measurements[:, 0],
            "y": acceleration.measurements[:, 1],
            "z": acceleration.measurements[:, 2],
        }
    )

    result = acceleration_df.group_by_dynamic(
        "time",
        every=f"{epoch}s",
    ).map_groups(
        lambda group: _aggregate_epoch(
            group=group,
            epoch=epoch,
            rectify=rectify,
            sampling_rate=sampling_rate,
        ),
        schema={
            "time": pl.Datetime("ns"),
            "x": pl.Float64,
            "y": pl.Float64,
            "z": pl.Float64,
        },
    )

    return models.Measurement(
        measurements=result.select(["x", "y", "z"]).to_numpy(),
        time=result["time"].cast(pl.Datetime("ns")),
    )


def _aggregate_epoch(
    group: pl.DataFrame,
    epoch: int = 60,
    rectify: bool = True,
    sampling_rate: int = 100,
) -> pl.DataFrame:
    """Calculate the area under the curve(AUC), per epoch.

    When an epoch has less than 90% of the expected values (based on the sampling rate
    and epoch length), the AUC for that epoch is given as -1 for each axis. If rectify
    is True, any axis with values below -150 will have the AUC value for that axis, will
    be -1, for that epoch. Finally, following integration, any value greater than 16 *
    sampling_rate * epoch will be set to -1.

    Args:
        group: The epoch given by .map_groups()
        epoch: The desired epoch length in seconds that data will be aggregated over.
            Defaults to 1 minute as per MIMS-unit paper.
        rectify: Specifies if data should be rectified before integration. If True any
            value below -150 will assign the value of that axis to -1 for that epoch.
            Additionally the absolute value of accelerometer data will be used for
            integration.
        sampling_rate: The sampling rate of the accelerometer data in Hz.

    Returns:
        A polars DataFrame containing the XYZ AUC values for one epoch.
    """
    timestamps = group["time"].cast(pl.Int64).to_numpy()
    values = group.select(["x", "y", "z"]).to_numpy()

    if len(timestamps) < 0.9 * sampling_rate * epoch:
        return pl.DataFrame(
            {"time": [group["time"].min()], "x": [-1.0], "y": [-1.0], "z": [-1.0]}
        )

    times_sec = timestamps / 1e9
    aggregated_area = []

    for col in range(3):
        col_values = values[:, col]
        if rectify:
            if (col_values <= -150).any():
                aggregated_area.append(-1.0)
                logger.debug(
                    "Value <= -150 found during aggregation."
                    "Considering reviewing your data for issues."
                )
                continue
            col_values = np.abs(col_values)
        area = np.trapezoid(y=col_values, x=times_sec)
        aggregated_area.append(area)

    max_value = 16 * sampling_rate * epoch
    print(f"MAAX VAL: {max_value}")
    area = np.array(aggregated_area)
    area = np.where(area >= max_value, -1.0, area)
    area = np.where(area < 0, -1.0, area)

    return pl.DataFrame(
        {"time": [group["time"].min()], "x": [area[0]], "y": [area[1]], "z": [area[2]]}
    )
=======
    return interp_values
>>>>>>> eeff57c8
<|MERGE_RESOLUTION|>--- conflicted
+++ resolved
@@ -4,11 +4,8 @@
 
 import numpy as np
 import polars as pl
-<<<<<<< HEAD
 from scipy import interpolate, signal, stats
-=======
-from scipy import interpolate, stats
->>>>>>> eeff57c8
+
 
 from wristpy.core import config, models
 
@@ -447,13 +444,9 @@
     """
     k_values = np.arange(k_max, k_min, -k_step)
     previous_probability = 1.0
-<<<<<<< HEAD
-    previous_k = 0.0
-    result = 0.0
-=======
     previous_k = 0
     result = 0
->>>>>>> eeff57c8
+
 
     for k in k_values:
         current_probability = stats.gamma.cdf(standard_deviation, a=k, scale=scale)
@@ -468,12 +461,8 @@
                 result = k
             else:
                 result = previous_k
-<<<<<<< HEAD
             return float(result)
 
-=======
-            return result
->>>>>>> eeff57c8
         previous_probability = current_probability
         previous_k = k
 
@@ -835,8 +824,8 @@
     interp_function = interpolate.CubicSpline(times, values, bc_type="natural")
     interp_values = interp_function(time_numeric)
 
-<<<<<<< HEAD
     return interp_values
+
 
 
 def butterworth_filter(
@@ -994,6 +983,3 @@
     return pl.DataFrame(
         {"time": [group["time"].min()], "x": [area[0]], "y": [area[1]], "z": [area[2]]}
     )
-=======
-    return interp_values
->>>>>>> eeff57c8
