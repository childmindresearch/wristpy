--- conflicted
+++ resolved
@@ -301,15 +301,9 @@
 
 
 def _fill_false_blocks(boolean_array: np.ndarray, gap_block: int) -> np.ndarray:
-<<<<<<< HEAD
-    """Helper function to fill gaps in SPT window that are less than gap_blocks.
-
-    We find the first non-zero in the sleep_idx_array, if there are none ,
-=======
     """Helper function to fill gaps in any window that are less than gap_blocks.
 
     We find the first non-zero in the boolean_array, if there are none ,
->>>>>>> 88896efc
     we return the initial array.
     We then iterate over the array and count every zero between ones
     (skipping the leading zeros),
@@ -320,11 +314,7 @@
         gap_block: the length of the gap that needs to be filled.
 
     Returns:
-<<<<<<< HEAD
-        A numpy array with 1s, typically for identified SPT windows.
-=======
         A booelan numpy array where true, typically, idicates the SPT windows.
->>>>>>> 88896efc
     """
     n_zeros = 0
     first_one_idx = next(
@@ -427,23 +417,15 @@
 
     sleep = _sleep_windows_as_measurement(nonwear_measurement.time, sleep_windows)
 
-<<<<<<< HEAD
-    filtered_sleep = sleep.measurements - nonwear_measurement.measurements
-=======
     filtered_sleep = np.logical_and(
         sleep.measurements,
         np.logical_not(nonwear_measurement.measurements.astype(bool)),
     )
->>>>>>> 88896efc
     cleaned_sleep = np.logical_not(
         _fill_false_blocks(np.logical_not(filtered_sleep), num_samples_15min)
     )
 
-<<<<<<< HEAD
-    return models.Measurement(time=sleep.time, measurements=cleaned_sleep.astype(int))
-=======
     return models.Measurement(time=sleep.time, measurements=cleaned_sleep)
->>>>>>> 88896efc
 
 
 def _sleep_windows_as_measurement(
@@ -461,29 +443,17 @@
             instances of the SleepWindow class.
 
     Returns:
-<<<<<<< HEAD
-        A new Measurement instance with the sleep values.
+        A new Measurement instance with the sleep values, as a booleans.
     """
     logger.debug("Converting sleep windows to measurement.")
 
-    sleep_value = np.zeros(len(ref_measurement_time), dtype=int)
-=======
-        A new Measurement instance with the sleep values, as a booleans.
-    """
-    logger.debug("Converting sleep windows to measurement.")
-
     sleep_value = np.zeros(len(ref_measurement_time), dtype=bool)
->>>>>>> 88896efc
 
     for sw in sleep_windows:
         if sw.onset is not None and sw.wakeup is not None:
             time_mask = (ref_measurement_time >= sw.onset) & (
                 ref_measurement_time <= sw.wakeup
             )
-<<<<<<< HEAD
-            sleep_value[time_mask] = 1
-=======
             sleep_value[time_mask] = True
->>>>>>> 88896efc
 
     return models.Measurement(time=ref_measurement_time, measurements=sleep_value)