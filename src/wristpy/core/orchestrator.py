"""Python based runner."""

import itertools
import logging
import pathlib
from typing import Dict, Literal, Optional, Sequence, Tuple, Union

from wristpy.core import config, exceptions, models
from wristpy.io.readers import readers
from wristpy.io.writers import writers
from wristpy.processing import (
    analytics,
    calibration,
    idle_sleep_mode_imputation,
    metrics,
    processing_utils,
)

logger = config.get_logger()

VALID_FILE_TYPES = (".csv", ".parquet")

DEFAULT_ACTIVITY_THRESHOLDS = {
    "enmo": (0.0563, 0.1916, 0.6958),
    "mad": (0.029, 0.338, 0.604),
    "ag_count": (100, 3000, 5200),
    "mims": (10.558, 15.047, 19.614),
}


def run(
    input: Union[pathlib.Path, str],
    output: Optional[Union[pathlib.Path, str]] = None,
    thresholds: Optional[Sequence[Tuple[float, float, float]]] = None,
    calibrator: Union[
        None,
        Literal["ggir", "gradient"],
    ] = "gradient",
    epoch_length: float = 5,
    activity_metric: Sequence[Literal["enmo", "mad", "ag_count", "mims"]] = ("enmo",),
    nonwear_algorithm: Sequence[Literal["ggir", "cta", "detach"]] = ["ggir"],
    verbosity: int = logging.WARNING,
    output_filetype: Literal[".csv", ".parquet"] = ".csv",
) -> Union[writers.OrchestratorResults, Dict[str, writers.OrchestratorResults]]:
    """Runs main processing steps for wristpy on single files, or directories.

    The run() function will execute the run_file() function on individual files, or
    run_directory() on entire directories. When the input path points to a file, the
    name of the save file will be taken from the given output path (if any). When the
    input path points to a directory the output path must be a valid directory as well.
    Output file names will be derived from original file names in the case of directory
    processing.

    Args:
        input: Path to the input file or directory of files to be read. Currently,
            this supports .bin and .gt3x
        output: Path to directory data will be saved to. If processing a single file the
            path should end in the save file name in either .csv or .parquet formats.
        thresholds: The cut points for the light, moderate, and vigorous thresholds,
            given in that order. One threshold tuple must be provided for each activity
            metric, in the same order the metrics were specified. To use default values
            for all metrics, leave thresholds as None. Values must be ascending, unique,
            and greater than 0. Default values are optimized for subjects ages 7-11 [1][3].
        calibrator: The calibrator to be used on the input data.
        epoch_length: The temporal resolution in seconds, the data will be down sampled
            to. It must be > 0.0.
        activity_metric: The metric(s) to be used for physical activity categorization.
            Multiple metrics can be specified as a sequence.
        nonwear_algorithm: The algorithm to be used for nonwear detection.
        verbosity: The logging level for the logger.
        output_filetype: Specifies the data format for the save files. Only used when
            processing directories.

    Returns:
        All calculated data in a save ready format as a Results object or as a
        dictionary of OrchestratorResults objects.

    Raises:
        ValueError: If the number of physical activity thresholds does not match the
            number of provided activity metrics.
        ValueError: If the physical activity thresholds are not unique or not in
            ascending order.

    References:
        [1] Hildebrand, M., et al. (2014). Age group comparability of raw accelerometer
        output from wrist- and hip-worn monitors. Medicine and Science in Sports and
        Exercise, 46(9), 1816-1824.
        [2] Treuth MS, Schmitz K, Catellier DJ, McMurray RG, Murray DM, Almeida MJ,
        Going S, Norman JE, Pate R. Defining accelerometer thresholds for activity
        intensities in adolescent girls. Med Sci Sports Exerc. 2004 Jul;36(7):1259-66.
        PMID: 15235335; PMCID: PMC2423321.
        [3] Karas M, Muschelli J, Leroux A, Urbanek J, Wanigatunga A, Bai J,
        Crainiceanu C, Schrack J Comparison of Accelerometry-Based Measures of Physical
        Activity: Retrospective Observational Data Analysis Study JMIR Mhealth Uhealth
        2022;10(7):e38077 URL: https://mhealth.jmir.org/2022/7/e38077 DOI: 10.2196/38077
    """
    logger.setLevel(verbosity)

    input = pathlib.Path(input)
    output = pathlib.Path(output) if output is not None else None

    if thresholds is not None:
        if len(activity_metric) != len(thresholds):
            raise ValueError(
                "Number of thresholds did not match the number of activity metrics. "
                "Provide one threshold tuple per metric or use None for defaults."
            )
        metrics_dict = dict(zip(activity_metric, thresholds))

    else:
        metrics_dict = {
            metric: DEFAULT_ACTIVITY_THRESHOLDS[metric] for metric in activity_metric
        }

    for metric, thresh in metrics_dict.items():
        if not (0 <= thresh[0] < thresh[1] < thresh[2]):
            message = (
                f"Invalid thresholds for {metric}."
                f" Threshold values must be >=0, unique, and in ascending order."
            )
            logger.error(message)
            raise ValueError(message)

    if input.is_file():
        return _run_file(
            input=input,
            output=output,
            thresholds=thresholds,
            calibrator=calibrator,
            epoch_length=epoch_length,
            activity_metric=activity_metric,
            verbosity=verbosity,
            nonwear_algorithm=nonwear_algorithm,
        )

    return _run_directory(
        input=input,
        output=output,
        thresholds=thresholds,
        calibrator=calibrator,
        epoch_length=epoch_length,
        activity_metric=activity_metric,
        verbosity=verbosity,
        output_filetype=output_filetype,
        nonwear_algorithm=nonwear_algorithm,
    )


def _run_directory(
    input: pathlib.Path,
    output: Optional[pathlib.Path] = None,
    thresholds: Optional[Sequence[Tuple[float, float, float]]] = None,
    calibrator: Union[
        None,
        Literal["ggir", "gradient"],
    ] = "gradient",
    epoch_length: float = 5,
    nonwear_algorithm: Sequence[Literal["ggir", "cta", "detach"]] = ["ggir"],
    verbosity: int = logging.WARNING,
    output_filetype: Literal[".csv", ".parquet"] = ".csv",
    activity_metric: Sequence[Literal["enmo", "mad", "ag_count", "mims"]] = ("enmo",),
) -> Dict[str, writers.OrchestratorResults]:
    """Runs main processing steps for wristpy on directories.

    The _run_directory() function will execute the _run_file() function on entire
    directories. The input and output (if any) paths must be directories. Output file
    names will be derived from input file names.

    Args:
        input: Path to the input directory of files to be read. Currently,
            this supports .bin and .gt3x
        output: Path to directory data will be saved to.
        thresholds: The cut points for the light, moderate, and vigorous thresholds,
            given in that order. One threshold tuple must be provided for each activity
            metric, in the same order the metrics were specified. To use default values
            for all metrics, leave thresholds as None. Values must be ascending, unique,
            and greater than 0. Default values are optimized for subjects ages 7-11
            [1][2].
        calibrator: The calibrator to be used on the input data.
        epoch_length: The temporal resolution in seconds, the data will be down sampled
            to. It must be > 0.0.
        nonwear_algorithm: The algorithm to be used for nonwear detection.
        verbosity: The logging level for the logger.
        output_filetype: Specifies the data format for the save files.
        activity_metric: The metric(s) to be used for physical activity categorization.
            Multiple metrics can be specified as a sequence.

    Returns:
        All calculated data in a save ready format as a dictionary of
        OrchestratorResults objects.

    Raises:
        ValueError: If the output given is not a directory.
        ValueError: If the output_filetype is not a valid type.
        FileNotFoundError: If the input directory contained no files of a valid type.

    References:
        [1] Hildebrand, M., et al. (2014). Age group comparability of raw accelerometer
        output from wrist- and hip-worn monitors. Medicine and Science in Sports and
        Exercise, 46(9), 1816-1824.
        [2] Karas M, Muschelli J, Leroux A, Urbanek J, Wanigatunga A, Bai J,
        Crainiceanu C, Schrack J Comparison of Accelerometry-Based Measures of Physical
        Activity: Retrospective Observational Data Analysis Study JMIR Mhealth Uhealth
        2022;10(7):e38077 URL: https://mhealth.jmir.org/2022/7/e38077 DOI: 10.2196/38077
    """
    if output is not None:
        if output.is_file():
            raise ValueError(
                "Output is a file, but must be a directory when input is a directory."
            )
        if output_filetype not in VALID_FILE_TYPES:
            raise ValueError(
                "Invalid output_filetype: "
                f"{output_filetype}. Valid options are: {VALID_FILE_TYPES}."
            )

    file_names = list(itertools.chain(input.glob("*.gt3x"), input.glob("*.bin")))

    if not file_names:
        raise exceptions.EmptyDirectoryError(
            f"Directory {input} contains no .gt3x or .bin files."
        )
    results_dict = {}
    for file in file_names:
        output_file_path = (
            output / pathlib.Path(file.stem).with_suffix(output_filetype)
            if output
            else None
        )
        logger.debug(
            "Processing directory: %s, current file: %s, save path: %s",
            input,
            file,
            output_file_path,
        )
        try:
            results_dict[str(file)] = _run_file(
                input=input / file,
                output=output_file_path,
                thresholds=thresholds,
                calibrator=calibrator,
                epoch_length=epoch_length,
                verbosity=verbosity,
                nonwear_algorithm=nonwear_algorithm,
                activity_metric=activity_metric,
            )
        except Exception as e:
            logger.error("Did not run file: %s, Error: %s", file, e)
    logger.info("Processing for directory %s completed successfully.", output)
    return results_dict


def _run_file(
    input: pathlib.Path,
    output: Optional[pathlib.Path] = None,
    thresholds: Optional[Sequence[Tuple[float, float, float]]] = None,
    calibrator: Union[
        None,
        Literal["ggir", "gradient"],
    ] = "gradient",
    epoch_length: float = 5.0,
    activity_metric: Sequence[Literal["enmo", "mad", "ag_count", "mims"]] = ("enmo",),
    nonwear_algorithm: Sequence[Literal["ggir", "cta", "detach"]] = ["ggir"],
    verbosity: int = logging.WARNING,
) -> writers.OrchestratorResults:
    """Runs main processing steps for wristpy and returns data for analysis.

    The run_file() function will provide the user with the specified physical activity
    metric(s), anglez, physical activity levels, detected sleep periods, and nonwear data.
    All measures will be in the same temporal resolution.
    Users may choose from 'ggir' and 'gradient' calibration methods,
    or enter None to proceed without calibration.

    Args:
        input: Path to the input file to be read. Currently, this supports .bin and
            .gt3x
        output: Path to save data to. The path should end in the save file name in
            either .csv or .parquet formats.
        thresholds: The cut points for the light, moderate, and vigorous thresholds,
            given in that order. One threshold tuple must be provided for each activity
            metric, in the same order the metrics were specified. To use default values
            for all metrics, leave thresholds as None. Values must be ascending, unique,
            and greater than 0. Default values are optimized for subjects ages 7-11
            [1]-[3].
        calibrator: The calibrator to be used on the input data.
        epoch_length: The temporal resolution in seconds, the data will be down sampled
            to. It must be > 0.0.
        activity_metric: The metric(s) to be used for physical activity categorization.
            Multiple metrics can be specified as a sequence.
        nonwear_algorithm: The algorithm to be used for nonwear detection. A sequence of
            algorithms can be provided. If so, a majority vote will be taken.
        verbosity: The logging level for the logger.

    Returns:
        All calculated data in a save ready format as a OrchestratorResults object.

    Raises:
        ValueError: If the number of physical activity thresholds does not match the
            number of provided activity metrics.
        ValueError: If the physical activity thresholds are not unique or not in
            ascending order.
        ValueError: If an invalid Calibrator is chosen.
        ValueError: If epoch_length is not greater than 0.

    References:
        [1] Hildebrand, M., et al. (2014). Age group comparability of raw accelerometer
        output from wrist- and hip-worn monitors. Medicine and Science in Sports and
        Exercise, 46(9), 1816-1824.
        [2] Aittasalo, M., Vähä-Ypyä, H., Vasankari, T. et al. Mean amplitude deviation
        calculated from raw acceleration data: a novel method for classifying the
        intensity of adolescents' physical activity irrespective of accelerometer brand.
        BMC Sports Sci Med Rehabil 7, 18 (2015). https://doi.org/10.1186/s13102-015-0010-0.
        [3] Karas M, Muschelli J, Leroux A, Urbanek J, Wanigatunga A, Bai J,
        Crainiceanu C, Schrack J Comparison of Accelerometry-Based Measures of Physical
        Activity: Retrospective Observational Data Analysis Study JMIR Mhealth Uhealth
        2022;10(7):e38077 URL: https://mhealth.jmir.org/2022/7/e38077 DOI: 10.2196/38077
    """
    logger.setLevel(verbosity)
    if output is not None:
        writers.OrchestratorResults.validate_output(output=output)

<<<<<<< HEAD
    parameters_dictionary = {
        "thresholds": list(thresholds) if thresholds is not None else None,
        "calibrator": calibrator,
        "epoch_length": epoch_length,
        "activity_metric": list(activity_metric),
        "nonwear_algorithm": list(nonwear_algorithm),
        "input_file": str(input),
    }

=======
>>>>>>> 2165b3e0
    if calibrator is not None and calibrator not in ["ggir", "gradient"]:
        msg = (
            f"Invalid calibrator: {calibrator}. Choose: 'ggir', 'gradient'. "
            "Enter None if no calibration is desired."
        )
        logger.error(msg)
        raise ValueError(msg)

    if epoch_length <= 0:
        msg = "Epoch_length must be greater than 0."
        logger.error(msg)
        raise ValueError(msg)

    watch_data = readers.read_watch_data(input)

    if calibrator is None:
        logger.debug("Running without calibration")
        calibrated_acceleration = watch_data.acceleration
    else:
        calibrated_acceleration = calibration.CalibrationDispatcher(calibrator).run(
            watch_data.acceleration, return_input_on_error=True
        )

    if watch_data.idle_sleep_mode_flag:
        logger.debug("Imputing idle sleep mode gaps.")
        calibrated_acceleration = (
            idle_sleep_mode_imputation.impute_idle_sleep_mode_gaps(
                calibrated_acceleration
            )
        )

    anglez = metrics.angle_relative_to_horizontal(
        calibrated_acceleration, epoch_length=epoch_length
    )

    if thresholds is not None:
        if len(activity_metric) != len(thresholds):
            raise ValueError(
                "Number of thresholds did not match the number of activity metrics. "
                "Provide one threshold tuple per metric or use None for defaults."
            )
        metrics_dict = dict(zip(activity_metric, thresholds))

    else:
        metrics_dict: Dict[
            Literal["enmo", "mad", "ag_count", "mims"], Tuple[float, float, float]
        ] = {metric: DEFAULT_ACTIVITY_THRESHOLDS[metric] for metric in activity_metric}

    activity_measurements_list = []
    physical_activity_levels_list = []
    for metric_name, thresh in metrics_dict.items():
        metric_measurement = _compute_activity(
            calibrated_acceleration,
            metric_name,
            epoch_length,
            dynamic_range=watch_data.dynamic_range,
        )
        activity_measurements_list.append(metric_measurement)
        physical_activity_levels_list.append(
            analytics.compute_physical_activty_categories(
                metric_measurement,
                thresh,
                name=f"{metric_name} physical activity levels",
            )
        )

    nonwear_array = processing_utils.get_nonwear_measurements(
        calibrated_acceleration=calibrated_acceleration,
        temperature=watch_data.temperature,
        non_wear_algorithms=nonwear_algorithm,
    )

<<<<<<< HEAD
    nonwear_epoch = nonwear_utils.nonwear_array_cleanup(
        nonwear_array=nonwear_array,
        reference_measurement=anglez,
        epoch_length=epoch_length,
    )

=======
    nonwear_epoch = processing_utils.synchronize_measurements(
        data_measurement=nonwear_array,
        reference_measurement=activity_measurement,
        epoch_length=epoch_length,
    )

    physical_activity_levels = analytics.compute_physical_activty_categories(
        activity_measurement, thresholds
    )

    sleep_detector = analytics.GgirSleepDetection(anglez)
    sleep_parameters = sleep_detector.run_sleep_detection()
>>>>>>> 2165b3e0
    sleep_array = analytics.sleep_cleanup(
        sleep_windows=sleep_parameters.sleep_windows, nonwear_measurement=nonwear_epoch
    )
    spt_windows = analytics.sleep_bouts_cleanup(
        sleep_parameter=sleep_parameters.spt_windows,
        nonwear_measurement=nonwear_epoch,
        time_reference_measurement=activity_measurement,
        epoch_length=epoch_length,
    )
    sib_periods = analytics.sleep_bouts_cleanup(
        sleep_parameter=sleep_parameters.sib_periods,
        nonwear_measurement=nonwear_epoch,
        time_reference_measurement=activity_measurement,
        epoch_length=epoch_length,
    )

    parameters_dictionary = {
        "thresholds": list(thresholds),
        "calibrator": calibrator,
        "epoch_length": epoch_length,
        "activity_metric": activity_metric,
        "nonwear_algorithm": list(nonwear_algorithm),
        "input_file": str(input),
    }

    results = writers.OrchestratorResults(
        physical_activity_metric=activity_measurements_list,
        anglez=anglez,
        physical_activity_levels=physical_activity_levels_list,
        sleep_status=sleep_array,
        sib_periods=sib_periods,
        spt_periods=spt_windows,
        nonwear_status=nonwear_epoch,
        processing_params=parameters_dictionary,
    )
    if output is not None:
        try:
            results.save_results(output=output)
        except (
            exceptions.InvalidFileTypeError,
            PermissionError,
            FileExistsError,
        ) as exc_info:
            # Allowed to pass to recover in Jupyter Notebook scenarios.
            logger.error(
                (
                    "Could not save output due to: %s. Call save_results "
                    "on the output object with a correct filename to save these "
                    "results.",
                    exc_info,
                )
            )
    logger.info("Processing for %s completed successfully.", input.stem)
    return results


def _compute_activity(
    acceleration: models.Measurement,
    activity_metric: Literal["ag_count", "mad", "enmo", "mims"],
    epoch_length: float,
    dynamic_range: Optional[tuple[float, float]],
) -> models.Measurement:
    """This is a helper function to organize the computation of the activity metric.

    This function organizes the logic for computing the requested physical activity
    metric at the desired temporal resolution.

    Args:
        acceleration: The acceleration data to compute the activity metric from.
        activity_metric: The metric to be used for physical activity categorization.
        epoch_length: The temporal resolution in seconds, the data will be down sampled
            to.
        dynamic_range: Tuple of the minimum and maximum accelerometer values. This
            argument is only relevant to the mims metric. Values are taken from watch
            metadata, if no metadata could be extracted, the default
            values of (-8,8) are used.

    Returns:
        A Measurement object with the computed physical activity metric.
    """
    if activity_metric == "ag_count":
        return metrics.actigraph_activity_counts(
            acceleration, epoch_length=epoch_length, name=activity_metric
        )
    elif activity_metric == "mad":
        return metrics.mean_amplitude_deviation(
            acceleration, epoch_length=epoch_length, name=activity_metric
        )
    elif activity_metric == "mims":
        if dynamic_range is None:
            return metrics.monitor_independent_movement_summary_units(
                acceleration, epoch=epoch_length, name=activity_metric
            )
        return metrics.monitor_independent_movement_summary_units(
            acceleration,
            epoch=epoch_length,
            dynamic_range=dynamic_range,
            name=activity_metric,
        )

    return metrics.euclidean_norm_minus_one(
        acceleration, epoch_length=epoch_length, name=activity_metric
    )<|MERGE_RESOLUTION|>--- conflicted
+++ resolved
@@ -319,18 +319,6 @@
     if output is not None:
         writers.OrchestratorResults.validate_output(output=output)
 
-<<<<<<< HEAD
-    parameters_dictionary = {
-        "thresholds": list(thresholds) if thresholds is not None else None,
-        "calibrator": calibrator,
-        "epoch_length": epoch_length,
-        "activity_metric": list(activity_metric),
-        "nonwear_algorithm": list(nonwear_algorithm),
-        "input_file": str(input),
-    }
-
-=======
->>>>>>> 2165b3e0
     if calibrator is not None and calibrator not in ["ggir", "gradient"]:
         msg = (
             f"Invalid calibrator: {calibrator}. Choose: 'ggir', 'gradient'. "
@@ -403,14 +391,6 @@
         non_wear_algorithms=nonwear_algorithm,
     )
 
-<<<<<<< HEAD
-    nonwear_epoch = nonwear_utils.nonwear_array_cleanup(
-        nonwear_array=nonwear_array,
-        reference_measurement=anglez,
-        epoch_length=epoch_length,
-    )
-
-=======
     nonwear_epoch = processing_utils.synchronize_measurements(
         data_measurement=nonwear_array,
         reference_measurement=activity_measurement,
@@ -423,7 +403,6 @@
 
     sleep_detector = analytics.GgirSleepDetection(anglez)
     sleep_parameters = sleep_detector.run_sleep_detection()
->>>>>>> 2165b3e0
     sleep_array = analytics.sleep_cleanup(
         sleep_windows=sleep_parameters.sleep_windows, nonwear_measurement=nonwear_epoch
     )
