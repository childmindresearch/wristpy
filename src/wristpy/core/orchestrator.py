--- conflicted
+++ resolved
@@ -148,12 +148,8 @@
     nonwear_algorithm: Sequence[Literal["ggir", "cta", "detach"]] = ["ggir"],
     verbosity: int = logging.WARNING,
     output_filetype: Optional[Literal[".csv", ".parquet"]] = None,
-<<<<<<< HEAD
+    activity_metric: Literal["enmo", "mad", "ag_count", "mims"] = "enmo",
 ) -> Dict[str, writers.OrchestratorResults]:
-=======
-    activity_metric: Literal["enmo", "mad", "ag_count", "mims"] = "enmo",
-) -> Dict[str, models.OrchestratorResults]:
->>>>>>> 4ed86866
     """Runs main processing steps for wristpy on  directories.
 
     The run_directory() function will execute the run_file() function on entire
