--- conflicted
+++ resolved
@@ -141,20 +141,12 @@
     """Run wristpy orchestrator with command line arguments."""
     from wristpy.core import orchestrator
 
-<<<<<<< HEAD
-    if verbosity == 0:
-        log_level = logging.WARNING
-    elif verbosity == 1:
-        log_level = logging.INFO
-    else:
-=======
     if version:
         typer.echo(f"Wristpy version: {config.get_version()}")
         raise typer.Exit()
 
     log_level = logging.INFO
     if verbosity:
->>>>>>> 91587a63
         log_level = logging.DEBUG
     logger.setLevel(log_level)
 
